from __future__ import annotations

from fastapi import FastAPI
from fastapi.middleware.cors import CORSMiddleware
from fastapi.responses import ORJSONResponse

from backend.api.middleware import CorrelationIdMiddleware, RequestLoggingMiddleware
from backend.api.routes import load_routers
from backend.core.config import Settings, get_settings
from backend.core.lifespan import create_lifespan
from backend.core.logging import configure_logging


def _register_middlewares(app: FastAPI, settings: Settings) -> None:
    if settings.cors_allow_origins:
        app.add_middleware(
            CORSMiddleware,
            allow_origins=settings.cors_allow_origins,
            allow_credentials=True,
            allow_methods=["*"],
            allow_headers=["*"],
        )

    app.add_middleware(CorrelationIdMiddleware)
    app.add_middleware(RequestLoggingMiddleware)


def _register_routers(app: FastAPI) -> None:
    for router in load_routers():
        app.include_router(router)


def create_app() -> FastAPI:
    settings: Settings = get_settings()
    configure_logging(settings)

    app = FastAPI(
        title=settings.project_name,
        description=settings.project_description,
        version=settings.project_version,
        docs_url=settings.docs_url,
        redoc_url=settings.redoc_url,
        openapi_url=settings.openapi_url,
        default_response_class=ORJSONResponse,
        lifespan=create_lifespan(settings),
    )

    app.state.settings = settings
    app.openapi_tags = [
        {"name": "health", "description": "Service health check operations"},
<<<<<<< HEAD
        {
            "name": "users",
            "description": "User profile management, balance adjustments, session lifecycle, and GDPR stubs.",
        },
=======
        {"name": "auth", "description": "Authentication operations"},
>>>>>>> 1dc09aff
    ]

    _register_middlewares(app, settings)
    _register_routers(app)

    return app<|MERGE_RESOLUTION|>--- conflicted
+++ resolved
@@ -48,14 +48,14 @@
     app.state.settings = settings
     app.openapi_tags = [
         {"name": "health", "description": "Service health check operations"},
-<<<<<<< HEAD
+p0-feat-user-api-profile-rbac-sessions-balance-tests-openapi
         {
             "name": "users",
             "description": "User profile management, balance adjustments, session lifecycle, and GDPR stubs.",
         },
-=======
+
         {"name": "auth", "description": "Authentication operations"},
->>>>>>> 1dc09aff
+main
     ]
 
     _register_middlewares(app, settings)
