--- conflicted
+++ resolved
@@ -58,16 +58,16 @@
     app.state.token_service = token_service
     app.openapi_tags = [
         {"name": "health", "description": "Service health check operations"},
-<<<<<<< HEAD
+feat/auth-web-jwt-refresh-rotation-revocation-redis-rate-limit-argon2-tests
 feat/auth-web-jwt-refresh-rotation-revocation-redis-rate-limit-argon2-tests
         {"name": "auth", "description": "Authentication and session management"},
-=======
+
 p0-feat-user-api-profile-rbac-sessions-balance-tests-openapi
         {
             "name": "users",
             "description": "User profile management, balance adjustments, session lifecycle, and GDPR stubs.",
         },
->>>>>>> 9598ffbe
+main
 
         {"name": "auth", "description": "Authentication operations"},
 main
