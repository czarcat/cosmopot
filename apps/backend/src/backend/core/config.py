from __future__ import annotations

from enum import StrEnum
from functools import lru_cache
from typing import Literal
from urllib.parse import quote_plus

from pydantic import (
    AliasChoices,
    AnyUrl,
    BaseModel,
    ConfigDict,
    Field,
    SecretStr,
    computed_field,
    model_validator,
)
from pydantic_settings import BaseSettings, SettingsConfigDict

from backend.core.constants import DEFAULT_ENV_FILE, SECRETS_DIR, SERVICE_NAME


class Environment(StrEnum):
    """Deployment environments supported by the service."""

    DEVELOPMENT = "development"
    TEST = "test"
    STAGING = "staging"
    PRODUCTION = "production"


class AsyncPostgresDsn(AnyUrl):
    allowed_schemes = {"postgresql", "postgresql+asyncpg"}
    host_required = True


class DatabaseSettings(BaseModel):
    """Database connectivity configuration."""

    model_config = ConfigDict(extra="ignore")

    url: AsyncPostgresDsn | None = Field(
        default=None,
        validation_alias=AliasChoices("DATABASE__URL", "database__url", "DATABASE_URL", "database_url"),
    )
    host: str = "localhost"
    port: int = 5432
    user: str = "postgres"
    password: SecretStr = SecretStr("postgres")
    name: str = SERVICE_NAME
    echo: bool = False

    @computed_field(return_type=str)
    def dsn(self) -> str:
        """Assemble the SQLAlchemy async DSN."""

        if self.url is not None:
            return str(self.url)

        password = quote_plus(self.password.get_secret_value())
        return (
            f"postgresql+asyncpg://{self.user}:{password}@{self.host}:{self.port}/{self.name}"
        )

    @computed_field(return_type=str)
    def async_fallback_dsn(self) -> str:
        """Alias retained for external tooling expecting `async_fallback_dsn`."""

        return self.dsn


class RedisSettings(BaseModel):
    """Redis connection configuration."""

    model_config = ConfigDict(extra="ignore")

    url: str = Field(
        default="redis://localhost:6379/0",
        validation_alias=AliasChoices("REDIS__URL", "redis__url", "REDIS_URL", "redis_url"),
    )


class JWTSettings(BaseModel):
    """JWT issuance and cookie configuration."""

    model_config = ConfigDict(extra="ignore")

    secret: SecretStr = Field(
        default=SecretStr("change-me"),
        validation_alias=AliasChoices("JWT__SECRET", "jwt__secret", "JWT_SECRET", "jwt_secret"),
    )
    algorithm: str = Field(default="HS256")
    access_token_exp_minutes: int = Field(default=15, ge=1)
    refresh_token_exp_days: int = Field(default=30, ge=1)
    cookie_secure: bool = True
    cookie_domain: str | None = None
    cookie_path: str = "/"
    cookie_samesite: Literal["lax", "strict", "none"] = "lax"
    access_cookie_name: str = "access_token"
    refresh_cookie_name: str = "refresh_token"


class RateLimitSettings(BaseModel):
    """Simple per-identifier rate limiter configuration."""

    model_config = ConfigDict(extra="ignore")

    requests_per_minute: int = Field(
        default=5,
        ge=1,
        validation_alias=AliasChoices(
            "RATE_LIMIT__REQUESTS_PER_MINUTE",
            "rate_limit__requests_per_minute",
        ),
    )
    window_seconds: int = Field(
        default=60,
        ge=1,
        validation_alias=AliasChoices(
            "RATE_LIMIT__WINDOW_SECONDS",
            "rate_limit__window_seconds",
        ),
    )


class Settings(BaseSettings):
    """Application settings loaded from the environment or secret stores."""

    model_config = SettingsConfigDict(
        env_file=DEFAULT_ENV_FILE,
        env_nested_delimiter="__",
        secrets_dir=SECRETS_DIR,
        extra="ignore",
        validate_default=True,
        case_sensitive=False,
    )

    environment: Environment = Environment.DEVELOPMENT
    debug: bool = False
    log_level: str = "INFO"

    project_name: str = "Backend Service"
    project_description: str = "Backend FastAPI service"
    project_version: str = "0.1.0"
    docs_url: str | None = "/docs"
    redoc_url: str | None = "/redoc"
    openapi_url: str = "/openapi.json"

    cors_allow_origins: list[str] = Field(default_factory=list)

    database: DatabaseSettings = Field(default_factory=DatabaseSettings)
<<<<<<< HEAD
    redis: RedisSettings = Field(default_factory=RedisSettings)
    jwt: JWTSettings = Field(default_factory=JWTSettings)
    rate_limit: RateLimitSettings = Field(default_factory=RateLimitSettings)
=======
    telegram_bot_token: SecretStr | None = Field(
        default=None,
        validation_alias=AliasChoices(
            "TELEGRAM__BOT_TOKEN",
            "telegram__bot_token",
            "TELEGRAM_BOT_TOKEN",
        ),
    )
    telegram_login_ttl_seconds: int = Field(
        default=86_400,
        ge=60,
        validation_alias=AliasChoices(
            "TELEGRAM__LOGIN_TTL_SECONDS",
            "telegram__login_ttl_seconds",
            "TELEGRAM_LOGIN_TTL_SECONDS",
        ),
    )
    jwt_secret_key: SecretStr = Field(
        default=SecretStr("change-me"),
        validation_alias=AliasChoices(
            "JWT__SECRET_KEY",
            "jwt__secret_key",
            "JWT_SECRET_KEY",
            "SECURITY__JWT_SECRET_KEY",
            "security__jwt_secret_key",
        ),
    )
    jwt_algorithm: str = Field(
        default="HS256",
        validation_alias=AliasChoices(
            "JWT__ALGORITHM",
            "jwt__algorithm",
            "JWT_ALGORITHM",
            "SECURITY__JWT_ALGORITHM",
            "security__jwt_algorithm",
        ),
    )
    jwt_access_ttl_seconds: int = Field(
        default=3_600,
        ge=60,
        validation_alias=AliasChoices(
            "JWT__ACCESS_TTL_SECONDS",
            "jwt__access_ttl_seconds",
            "JWT_ACCESS_TTL_SECONDS",
            "SECURITY__JWT_ACCESS_TTL_SECONDS",
            "security__jwt_access_ttl_seconds",
        ),
    )
>>>>>>> 1dc09aff

    @model_validator(mode="after")
    def _normalize(self) -> "Settings":
        self.log_level = self.log_level.upper()

        if self.environment in {Environment.DEVELOPMENT, Environment.TEST}:
            self.debug = True

        return self

    @computed_field(return_type=bool)
    def is_development(self) -> bool:
        return self.environment is Environment.DEVELOPMENT

    @computed_field(return_type=bool)
    def is_testing(self) -> bool:
        return self.environment is Environment.TEST

    @computed_field(return_type=bool)
    def is_production(self) -> bool:
        return self.environment is Environment.PRODUCTION


@lru_cache(maxsize=1)
def get_settings() -> Settings:
    """Return a cached instance of the application settings."""

    return Settings()<|MERGE_RESOLUTION|>--- conflicted
+++ resolved
@@ -149,11 +149,11 @@
     cors_allow_origins: list[str] = Field(default_factory=list)
 
     database: DatabaseSettings = Field(default_factory=DatabaseSettings)
-<<<<<<< HEAD
+feat/auth-web-jwt-refresh-rotation-revocation-redis-rate-limit-argon2-tests
     redis: RedisSettings = Field(default_factory=RedisSettings)
     jwt: JWTSettings = Field(default_factory=JWTSettings)
     rate_limit: RateLimitSettings = Field(default_factory=RateLimitSettings)
-=======
+
     telegram_bot_token: SecretStr | None = Field(
         default=None,
         validation_alias=AliasChoices(
@@ -202,7 +202,7 @@
             "security__jwt_access_ttl_seconds",
         ),
     )
->>>>>>> 1dc09aff
+main
 
     @model_validator(mode="after")
     def _normalize(self) -> "Settings":
